﻿<Project Sdk="Microsoft.NET.Sdk.WindowsDesktop">

  <PropertyGroup>
    <OutputType>WinExe</OutputType>
    <TargetFramework>netcoreapp3.1</TargetFramework>
    <UseWindowsForms>true</UseWindowsForms>
    <RootNamespace>Deferred</RootNamespace>
    <AssemblyName>Deferred</AssemblyName>
    <Platforms>AnyCPU;x64;x86</Platforms>
  </PropertyGroup>

  <PropertyGroup Condition="'$(Configuration)|$(Platform)'=='Release|AnyCPU'">
    <CodeAnalysisRuleSet>07 Deferred.ruleset</CodeAnalysisRuleSet>
  </PropertyGroup>

  <PropertyGroup Condition="'$(Configuration)|$(Platform)'=='Release|x86'">
    <CodeAnalysisRuleSet>07 Deferred.ruleset</CodeAnalysisRuleSet>
  </PropertyGroup>

  <PropertyGroup Condition="'$(Configuration)|$(Platform)'=='Release|x64'">
    <CodeAnalysisRuleSet>07 Deferred.ruleset</CodeAnalysisRuleSet>
  </PropertyGroup>

  <PropertyGroup Condition="'$(Configuration)|$(Platform)'=='Debug|AnyCPU'">
    <CodeAnalysisRuleSet>07 Deferred.ruleset</CodeAnalysisRuleSet>
  </PropertyGroup>

  <PropertyGroup Condition="'$(Configuration)|$(Platform)'=='Debug|x86'">
    <CodeAnalysisRuleSet>07 Deferred.ruleset</CodeAnalysisRuleSet>
  </PropertyGroup>

  <PropertyGroup Condition="'$(Configuration)|$(Platform)'=='Debug|x64'">
    <CodeAnalysisRuleSet>07 Deferred.ruleset</CodeAnalysisRuleSet>
  </PropertyGroup>

  <ItemGroup>
    <None Remove="Resources\flare2.png" />
    <None Remove="Resources\Leopard.bmp" />
    <None Remove="Resources\Leopard.dae" />
    <None Remove="Resources\Leopard.xml" />
    <None Remove="Resources\m24.dae" />
    <None Remove="Resources\m24.dds" />
    <None Remove="Resources\m24.xml" />
    <None Remove="Resources\sunset.dds" />
    <None Remove="Resources\target.png" />
    <None Remove="Resources\terrain.dae" />
    <None Remove="Resources\terrain.png" />
    <None Remove="Resources\terrain.xml" />
    <None Remove="Resources\terrain_nmap.png" />
    <None Remove="Resources\Trees\birch_01_bark_diffuse.dds" />
    <None Remove="Resources\Trees\birch_01_bark_normal.dds" />
    <None Remove="Resources\Trees\birch_01_leaves_diffuse.dds" />
    <None Remove="Resources\Trees\birch_01_leaves_normal.dds" />
    <None Remove="Resources\Trees\birch_a.dae" />
    <None Remove="Resources\Trees\birch_a.xml" />
    <None Remove="Resources\Trees\birch_b.dae" />
    <None Remove="Resources\Trees\birch_b.xml" />
    <None Remove="Resources\Vegetation\grass.png" />
  </ItemGroup>

  <ItemGroup>
<<<<<<< HEAD
    <Content Include="Resources\flare2.png">
      <CopyToOutputDirectory>Always</CopyToOutputDirectory>
=======
    <Compile Include="GameAgent.cs" />
    <Compile Include="Program.cs" />
    <Compile Include="Properties\AssemblyInfo.cs" />
    <Compile Include="TestScene3D.cs" />
    <AdditionalFiles Include="..\..\.sonarlint\selinux24_skirmish_dev\CSharp\SonarLint.xml">
      <Link>SonarLint.xml</Link>
    </AdditionalFiles>
    <Content Include="Resources\m24.dds">
      <CopyToOutputDirectory>PreserveNewest</CopyToOutputDirectory>
>>>>>>> e6c0573d
    </Content>
    <Content Include="Resources\Leopard.bmp">
      <CopyToOutputDirectory>Always</CopyToOutputDirectory>
    </Content>
    <Content Include="Resources\Leopard.dae">
      <CopyToOutputDirectory>Always</CopyToOutputDirectory>
    </Content>
    <Content Include="Resources\Leopard.xml">
      <CopyToOutputDirectory>Always</CopyToOutputDirectory>
    </Content>
    <Content Include="Resources\m24.dae">
      <CopyToOutputDirectory>Always</CopyToOutputDirectory>
    </Content>
    <Content Include="Resources\m24.dds">
      <CopyToOutputDirectory>Always</CopyToOutputDirectory>
    </Content>
    <Content Include="Resources\m24.xml">
      <CopyToOutputDirectory>Always</CopyToOutputDirectory>
    </Content>
    <Content Include="Resources\sunset.dds">
      <CopyToOutputDirectory>Always</CopyToOutputDirectory>
    </Content>
    <Content Include="Resources\target.png">
      <CopyToOutputDirectory>Always</CopyToOutputDirectory>
    </Content>
    <Content Include="Resources\terrain.dae">
      <CopyToOutputDirectory>Always</CopyToOutputDirectory>
    </Content>
    <Content Include="Resources\terrain.png">
      <CopyToOutputDirectory>Always</CopyToOutputDirectory>
    </Content>
    <Content Include="Resources\terrain.xml">
      <CopyToOutputDirectory>Always</CopyToOutputDirectory>
    </Content>
    <Content Include="Resources\terrain_nmap.png">
      <CopyToOutputDirectory>Always</CopyToOutputDirectory>
    </Content>
    <Content Include="Resources\Trees\birch_01_bark_diffuse.dds">
      <CopyToOutputDirectory>Always</CopyToOutputDirectory>
    </Content>
    <Content Include="Resources\Trees\birch_01_bark_normal.dds">
      <CopyToOutputDirectory>Always</CopyToOutputDirectory>
    </Content>
    <Content Include="Resources\Trees\birch_01_leaves_diffuse.dds">
      <CopyToOutputDirectory>Always</CopyToOutputDirectory>
    </Content>
    <Content Include="Resources\Trees\birch_01_leaves_normal.dds">
      <CopyToOutputDirectory>Always</CopyToOutputDirectory>
    </Content>
    <Content Include="Resources\Trees\birch_a.dae">
      <CopyToOutputDirectory>Always</CopyToOutputDirectory>
    </Content>
    <Content Include="Resources\Trees\birch_a.xml">
      <CopyToOutputDirectory>Always</CopyToOutputDirectory>
    </Content>
    <Content Include="Resources\Trees\birch_b.dae">
      <CopyToOutputDirectory>Always</CopyToOutputDirectory>
    </Content>
    <Content Include="Resources\Trees\birch_b.xml">
      <CopyToOutputDirectory>Always</CopyToOutputDirectory>
    </Content>
    <Content Include="Resources\Vegetation\grass.png">
      <CopyToOutputDirectory>Always</CopyToOutputDirectory>
    </Content>
  </ItemGroup>

  <ItemGroup>
    <ProjectReference Include="..\..\Engine.Content.FmtCollada\Engine.Content.FmtCollada.csproj" />
    <ProjectReference Include="..\..\Engine.PathFinding.RecastNavigation\Engine.PathFinding.RecastNavigation.csproj" />
    <ProjectReference Include="..\..\Engine\Engine.csproj" />
  </ItemGroup>

</Project><|MERGE_RESOLUTION|>--- conflicted
+++ resolved
@@ -7,6 +7,7 @@
     <RootNamespace>Deferred</RootNamespace>
     <AssemblyName>Deferred</AssemblyName>
     <Platforms>AnyCPU;x64;x86</Platforms>
+    <SonarQubeTestProject>False</SonarQubeTestProject>
   </PropertyGroup>
 
   <PropertyGroup Condition="'$(Configuration)|$(Platform)'=='Release|AnyCPU'">
@@ -34,45 +35,12 @@
   </PropertyGroup>
 
   <ItemGroup>
-    <None Remove="Resources\flare2.png" />
-    <None Remove="Resources\Leopard.bmp" />
-    <None Remove="Resources\Leopard.dae" />
-    <None Remove="Resources\Leopard.xml" />
-    <None Remove="Resources\m24.dae" />
-    <None Remove="Resources\m24.dds" />
-    <None Remove="Resources\m24.xml" />
-    <None Remove="Resources\sunset.dds" />
-    <None Remove="Resources\target.png" />
-    <None Remove="Resources\terrain.dae" />
-    <None Remove="Resources\terrain.png" />
-    <None Remove="Resources\terrain.xml" />
-    <None Remove="Resources\terrain_nmap.png" />
-    <None Remove="Resources\Trees\birch_01_bark_diffuse.dds" />
-    <None Remove="Resources\Trees\birch_01_bark_normal.dds" />
-    <None Remove="Resources\Trees\birch_01_leaves_diffuse.dds" />
-    <None Remove="Resources\Trees\birch_01_leaves_normal.dds" />
-    <None Remove="Resources\Trees\birch_a.dae" />
-    <None Remove="Resources\Trees\birch_a.xml" />
-    <None Remove="Resources\Trees\birch_b.dae" />
-    <None Remove="Resources\Trees\birch_b.xml" />
-    <None Remove="Resources\Vegetation\grass.png" />
-  </ItemGroup>
-
-  <ItemGroup>
-<<<<<<< HEAD
+    <AdditionalFiles Include="..\..\.sonarlint\selinux24_skirmish_dev\CSharp\SonarLint.xml" Link="SonarLint.xml" />
     <Content Include="Resources\flare2.png">
       <CopyToOutputDirectory>Always</CopyToOutputDirectory>
-=======
-    <Compile Include="GameAgent.cs" />
-    <Compile Include="Program.cs" />
-    <Compile Include="Properties\AssemblyInfo.cs" />
-    <Compile Include="TestScene3D.cs" />
-    <AdditionalFiles Include="..\..\.sonarlint\selinux24_skirmish_dev\CSharp\SonarLint.xml">
-      <Link>SonarLint.xml</Link>
-    </AdditionalFiles>
+    </Content>
     <Content Include="Resources\m24.dds">
       <CopyToOutputDirectory>PreserveNewest</CopyToOutputDirectory>
->>>>>>> e6c0573d
     </Content>
     <Content Include="Resources\Leopard.bmp">
       <CopyToOutputDirectory>Always</CopyToOutputDirectory>
