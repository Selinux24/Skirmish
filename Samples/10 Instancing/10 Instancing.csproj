--- conflicted
+++ resolved
@@ -7,6 +7,7 @@
     <RootNamespace>Instancing</RootNamespace>
     <AssemblyName>Instancing</AssemblyName>
     <Platforms>AnyCPU;x64;x86</Platforms>
+    <SonarQubeTestProject>False</SonarQubeTestProject>
   </PropertyGroup>
 
   <PropertyGroup Condition="'$(Configuration)|$(Platform)'=='Release|AnyCPU'">
@@ -34,35 +35,7 @@
   </PropertyGroup>
 
   <ItemGroup>
-    <None Remove="Resources\Ground\gravel_01_diffuse.jpg" />
-    <None Remove="Resources\Ground\gravel_01_normal.jpg" />
-    <None Remove="Resources\Soldier\soldier0.jpg" />
-    <None Remove="Resources\Soldier\Soldier1.jpg" />
-    <None Remove="Resources\Soldier\Soldier2.jpg" />
-    <None Remove="Resources\Soldier\soldier_anim2.dae" />
-    <None Remove="Resources\Soldier\soldier_anim2.xml" />
-    <None Remove="Resources\Trees\Bark_d.png" />
-    <None Remove="Resources\Trees\Leafs_d.png" />
-    <None Remove="Resources\Trees\tree.xml" />
-    <None Remove="Resources\Trees\tree_1.dae" />
-    <None Remove="Resources\Trees\tree_2.dae" />
-    <None Remove="Resources\Trees\tree_3.dae" />
-    <None Remove="Resources\Wall\diffuse.dds" />
-    <None Remove="Resources\Wall\normal.bmp" />
-    <None Remove="Resources\Wall\Wall.dae" />
-    <None Remove="Resources\Wall\Wall.xml" />
-  </ItemGroup>
-
-  <ItemGroup>
-<<<<<<< HEAD
-=======
-    <Compile Include="Program.cs" />
-    <Compile Include="Properties\AssemblyInfo.cs" />
-    <Compile Include="TestScene.cs" />
-    <AdditionalFiles Include="..\..\.sonarlint\selinux24_skirmish_dev\CSharp\SonarLint.xml">
-      <Link>SonarLint.xml</Link>
-    </AdditionalFiles>
->>>>>>> e6c0573d
+    <AdditionalFiles Include="..\..\.sonarlint\selinux24_skirmish_dev\CSharp\SonarLint.xml" Link="SonarLint.xml" />
     <Content Include="Resources\Ground\gravel_01_diffuse.jpg">
       <CopyToOutputDirectory>Always</CopyToOutputDirectory>
     </Content>
