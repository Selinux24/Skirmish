--- conflicted
+++ resolved
@@ -7,6 +7,7 @@
     <RootNamespace>Heightmap</RootNamespace>
     <AssemblyName>Heightmap</AssemblyName>
     <Platforms>AnyCPU;x64;x86</Platforms>
+    <SonarQubeTestProject>False</SonarQubeTestProject>
   </PropertyGroup>
 
   <PropertyGroup Condition="'$(Configuration)|$(Platform)'=='Release|AnyCPU'">
@@ -34,106 +35,10 @@
   </PropertyGroup>
 
   <ItemGroup>
-    <None Remove="Resources\Bradley\Bradley.dae" />
-    <None Remove="Resources\Bradley\Bradley.jpg" />
-    <None Remove="Resources\Bradley\Bradley.xml" />
-    <None Remove="Resources\Buildings\Affgan1.dae" />
-    <None Remove="Resources\Container\container.dae" />
-    <None Remove="Resources\Container\container.xml" />
-    <None Remove="Resources\Container\ikube azul-1.png" />
-    <None Remove="Resources\Container\ikube azul-2.png" />
-    <None Remove="Resources\Container\ikube azul-3.png" />
-    <None Remove="Resources\Container\ikube azul-4.png" />
-    <None Remove="Resources\Container\ikube azul-5.png" />
-    <None Remove="Resources\M24\m24.dae" />
-    <None Remove="Resources\M24\m24.dds" />
-    <None Remove="Resources\M24\m24.xml" />
-    <None Remove="Resources\Particles\dust.png" />
-    <None Remove="Resources\Particles\fire.png" />
-    <None Remove="Resources\Particles\smoke.png" />
-    <None Remove="Resources\Rocks\boulder.xml" />
-    <None Remove="Resources\Rocks\boulder_1.dae" />
-    <None Remove="Resources\Rocks\boulder_2.dae" />
-    <None Remove="Resources\Rocks\boulder_3.dae" />
-    <None Remove="Resources\Rocks\boulder_granite_grey_01_diffuse.dds" />
-    <None Remove="Resources\Rocks\boulder_granite_grey_01_normal.dds" />
-    <None Remove="Resources\Rocks\boulder_granite_grey_01_specular.dds" />
-    <None Remove="Resources\Scenery\Flare\lfFlare1.png" />
-    <None Remove="Resources\Scenery\Flare\lfFlare2.png" />
-    <None Remove="Resources\Scenery\Flare\lfFlare3.png" />
-    <None Remove="Resources\Scenery\Flare\lfGlow.png" />
-    <None Remove="Resources\Scenery\Foliage\Billboard\flower0.dds" />
-    <None Remove="Resources\Scenery\Foliage\Billboard\flower1.dds" />
-    <None Remove="Resources\Scenery\Foliage\Billboard\flower2.dds" />
-    <None Remove="Resources\Scenery\Foliage\Billboard\grass0.png" />
-    <None Remove="Resources\Scenery\Foliage\Billboard\grass1.png" />
-    <None Remove="Resources\Scenery\Foliage\Billboard\grass2.png" />
-    <None Remove="Resources\Scenery\Foliage\Billboard\grass_d0.dds" />
-    <None Remove="Resources\Scenery\Foliage\Billboard\grass_d1.dds" />
-    <None Remove="Resources\Scenery\Foliage\Billboard\grass_d2.dds" />
-    <None Remove="Resources\Scenery\Foliage\Billboard\grass_n0.dds" />
-    <None Remove="Resources\Scenery\Foliage\Billboard\grass_n1.dds" />
-    <None Remove="Resources\Scenery\Foliage\Billboard\grass_n2.dds" />
-    <None Remove="Resources\Scenery\Foliage\Billboard\grass_v0.dds" />
-    <None Remove="Resources\Scenery\Foliage\Billboard\grass_v1.dds" />
-    <None Remove="Resources\Scenery\Foliage\Billboard\grass_v2.dds" />
-    <None Remove="Resources\Scenery\Foliage\Billboard\map.png" />
-    <None Remove="Resources\Scenery\Foliage\Billboard\map_flowers.png" />
-    <None Remove="Resources\Scenery\Heightmap\desert0cm.bmp" />
-    <None Remove="Resources\Scenery\Heightmap\desert0hm.bmp" />
-    <None Remove="Resources\Scenery\Heightmap\Textures\alpha001.dds" />
-    <None Remove="Resources\Scenery\Heightmap\Textures\dirt001.dds" />
-    <None Remove="Resources\Scenery\Heightmap\Textures\dirt002.dds" />
-    <None Remove="Resources\Scenery\Heightmap\Textures\dirt004.dds" />
-    <None Remove="Resources\Scenery\Heightmap\Textures\dirt0hr.dds" />
-    <None Remove="Resources\Scenery\Heightmap\Textures\dirt0lr.dds" />
-    <None Remove="Resources\Scenery\Heightmap\Textures\dirt1lr.dds" />
-    <None Remove="Resources\Scenery\Heightmap\Textures\dirt2lr.dds" />
-    <None Remove="Resources\Scenery\Heightmap\Textures\normal001.dds" />
-    <None Remove="Resources\Scenery\Heightmap\Textures\normal002.dds" />
-    <None Remove="Resources\Scenery\Heightmap\Textures\specular001.dds" />
-    <None Remove="Resources\Scenery\Heightmap\Textures\specular002.dds" />
-    <None Remove="Resources\Scenery\Heightmap\Textures\stone001.dds" />
-    <None Remove="Resources\Scenery\Heightmap\UVtest 256.bmp" />
-    <None Remove="Resources\Scenery\Objects\torch.dae" />
-    <None Remove="Resources\Scenery\Objects\torch.xml" />
-    <None Remove="Resources\Sky\cloud001.dds" />
-    <None Remove="Resources\Sky\perturb001.dds" />
-    <None Remove="Resources\Soldier\soldier0.jpg" />
-    <None Remove="Resources\Soldier\Soldier1.jpg" />
-    <None Remove="Resources\Soldier\soldier_anim2.dae" />
-    <None Remove="Resources\Soldier\soldier_anim2.xml" />
-    <None Remove="Resources\target.png" />
-    <None Remove="Resources\Trees2\Bark_d.png" />
-    <None Remove="Resources\Trees2\Leafs_d.png" />
-    <None Remove="Resources\Trees2\Tree.xml" />
-    <None Remove="Resources\Trees2\tree_1.dae" />
-    <None Remove="Resources\Trees2\tree_2.dae" />
-    <None Remove="Resources\Trees2\tree_3.dae" />
-    <None Remove="Resources\Trees\Bark_d.png" />
-    <None Remove="Resources\Trees\Leafs_d.png" />
-    <None Remove="Resources\Trees\tree.xml" />
-    <None Remove="Resources\Trees\tree_1.dae" />
-    <None Remove="Resources\Trees\tree_2.dae" />
-    <None Remove="Resources\Trees\tree_3.dae" />
-    <None Remove="Resources\Watch Tower\Watch Tower.dae" />
-    <None Remove="Resources\Watch Tower\Watch Tower.xml" />
-    <None Remove="Resources\Watch Tower\Wood.jpg" />
-  </ItemGroup>
-
-  <ItemGroup>
-<<<<<<< HEAD
+    <AdditionalFiles Include="..\..\.sonarlint\selinux24_skirmish_dev\CSharp\SonarLint.xml" Link="SonarLint.xml" />
     <Content Include="Resources\Bradley\Bradley.dae">
       <CopyToOutputDirectory>Always</CopyToOutputDirectory>
     </Content>
-=======
-    <Compile Include="Program.cs" />
-    <Compile Include="Properties\AssemblyInfo.cs" />
-    <Compile Include="TestScene3D.cs" />
-    <AdditionalFiles Include="..\..\.sonarlint\selinux24_skirmish_dev\CSharp\SonarLint.xml">
-      <Link>SonarLint.xml</Link>
-    </AdditionalFiles>
->>>>>>> e6c0573d
     <Content Include="Resources\Bradley\Bradley.jpg">
       <CopyToOutputDirectory>Always</CopyToOutputDirectory>
     </Content>
