﻿using SharpDX.DXGI;
using SharpDX.Windows;
using System;
using System.Collections.Generic;
using System.Diagnostics;
using System.Linq;
using System.Threading.Tasks;
using System.Linq;

namespace Engine
{
    using Engine.Common;
    using Engine.Effects;
<<<<<<< HEAD
=======
    using Engine.UI;
>>>>>>> 7b8c0001

    /// <summary>
    /// Game class
    /// </summary>
    public class Game : IDisposable
    {
        /// <summary>
        /// Scene list
        /// </summary>
        private List<Scene> scenes = new List<Scene>();
        /// <summary>
        /// Next scene to load
        /// </summary>
        private Scene nextScene = null;
        /// <summary>
        /// Application exiting flag
        /// </summary>
        private bool exiting = false;

        /// <summary>
        /// Name
        /// </summary>
        public string Name { get; set; } = null;
        /// <summary>
        /// Buffer manager
        /// </summary>
        public BufferManager BufferManager { get; private set; }
        /// <summary>
        /// Resource manager
        /// </summary>
        public GameResourceManager ResourceManager { get; private set; }
        /// <summary>
        /// Game form
        /// </summary>
        public EngineForm Form { get; private set; }
        /// <summary>
        /// Game time
        /// </summary>
        public GameTime GameTime { get; private set; }
        /// <summary>
        /// CPU stats
        /// </summary>
        public PerformanceCounter CPUStats { get; private set; }
        /// <summary>
        /// Input helper
        /// </summary>
        public Input Input { get; private set; }
        /// <summary>
        /// Graphics helper
        /// </summary>
        public Graphics Graphics { get; private set; }
        /// <summary>
        /// Runtime stats
        /// </summary>
        public string RuntimeText { get; private set; }
        /// <summary>
        /// Number of scenes
        /// </summary>
        public int SceneCount
        {
            get
            {
                return scenes.Count;
            }
        }
        /// <summary>
        /// Number of active scenes
        /// </summary>
        public int ActiveScenesCount
        {
            get
            {
                return scenes.FindAll(s => s.Active).Count;
            }
        }
        /// <summary>
        /// Gets or sets if the cursor is visible
        /// </summary>
        public bool VisibleMouse
        {
            get
            {
                if (Input != null)
                {
                    return Input.VisibleMouse;
                }
                else
                {
                    return true;
                }
            }
            set
            {
                if (Input != null)
                {
                    Input.VisibleMouse = value;
                }
            }
        }
        /// <summary>
        /// Gets or sets if the cursor is locked to the screen center
        /// </summary>
        public bool LockMouse
        {
            get
            {
                if (Input != null)
                {
                    return Input.LockMouse;
                }
                else
                {
                    return false;
                }
            }
            set
            {
                if (Input != null)
                {
                    Input.LockMouse = value;
                }
            }
        }
        /// <summary>
        /// Takes a shoot of the game status in the next frame
        /// </summary>
        public bool CollectGameStatus { get; set; }
        /// <summary>
        /// Progress reporter
        /// </summary>
        public readonly IProgress<LoadResourceProgress> Progress;
        /// <summary>
        /// Gets wheter a resource loading is running
        /// </summary>
        public bool ResourceLoadRuning { get; private set; } = false;
        /// <summary>
        /// Game status
        /// </summary>
        public readonly GameStatus GameStatus = new GameStatus();

        /// <summary>
        /// Game status collected event
        /// </summary>
        public event GameStatusCollectedHandler GameStatusCollected;
        /// <summary>
        /// Fires when a resource load starts
        /// </summary>
        public event GameLoadResourcesEventHandler ResourcesLoading;
        /// <summary>
        /// Fires when a resource load ends
        /// </summary>
        public event GameLoadResourcesEventHandler ResourcesLoaded;

        /// <summary>
        /// Gets desktop mode description
        /// </summary>
        /// <returns>Returns current desktop mode description</returns>
        private static OutputDescription1 GetDesktopMode()
        {
            using (var factory = new Factory1())
            using (var factory5 = factory.QueryInterface<Factory5>())
            {
                using (var adapter = factory5.GetAdapter1(0))
                using (var adapter4 = adapter.QueryInterface<Adapter4>())
                {
                    using (var adapterOutput = adapter4.GetOutput(0))
                    using (var adapterOutput6 = adapterOutput.QueryInterface<Output6>())
                    {
                        return adapterOutput6.Description1;
                    }
                }
            }
        }

        /// <summary>
        /// Constructor
        /// </summary>
        /// <param name="name">Name, for the game form</param>
        /// <param name="screenWidth">Window width</param>
        /// <param name="screenHeight">Window height</param>
        /// <param name="fullScreen">Full screen window</param>
        /// <param name="refreshRate">Refresh rate</param>
        /// <param name="multiSampling">Enable multi-sampling</param>
        public Game(string name, bool fullScreen = true, int screenWidth = 0, int screenHeight = 0, bool vsyncEnabled = true, int refreshRate = 0, int multiSampling = 0)
        {
            Name = name;

            GameTime = new GameTime();

            Progress = new Progress<LoadResourceProgress>(ReportProgress);

            BufferManager = new BufferManager(this);

            ResourceManager = new GameResourceManager(this);

            CPUStats = new PerformanceCounter("Processor", "% Processor Time", "_Total");

            #region Form

            if (screenWidth == 0 || screenHeight == 0)
            {
                var mode = GetDesktopMode();

                screenWidth = mode.DesktopCoordinates.Right - mode.DesktopCoordinates.Left;
                screenHeight = mode.DesktopCoordinates.Bottom - mode.DesktopCoordinates.Top;
            }

            Form = new EngineForm(name, screenWidth, screenHeight, fullScreen);

            Form.UserResized += (sender, eventArgs) =>
            {
                if (Graphics != null)
                {
                    Graphics.PrepareDevice(Form.RenderWidth, Form.RenderHeight, true);
                }
            };

            #endregion

            Input = new Input(Form);

            Graphics = new Graphics(Form, vsyncEnabled, refreshRate, multiSampling);

            DrawerPool.Initialize(Graphics);
        }
        /// <summary>
        /// Destructor
        /// </summary>
        ~Game()
        {
            // Finalizer calls Dispose(false)  
            Dispose(false);
        }
        /// <summary>
        /// Dispose resources
        /// </summary>
        public void Dispose()
        {
            Dispose(true);
            GC.SuppressFinalize(this);
        }
        /// <summary>
        /// Dispose resources
        /// </summary>
        /// <param name="disposing">Free managed resources</param>
        protected virtual void Dispose(bool disposing)
        {
            if (disposing)
            {
                //Remove scene reference
                nextScene = null;

                if (scenes != null)
                {
                    for (int i = 0; i < scenes.Count; i++)
                    {
                        scenes[i]?.Dispose();
                    }

                    scenes.Clear();
                    scenes = null;
                }

                DrawerPool.DisposeResources();

                FontMapCache.Clear();

                Input?.Dispose();
                Input = null;

                Form?.Dispose();
                Form = null;

                ResourceManager?.Dispose();
                ResourceManager = null;

                BufferManager?.Dispose();
                BufferManager = null;

                Graphics?.Dispose();
                Graphics = null;
            }
        }

        /// <summary>
        /// Begins render loop
        /// </summary>
        public void Run()
        {
            Logger.WriteInformation(this, "**************************************************************************");
            Logger.WriteInformation(this, "** Game started                                                         **");
            Logger.WriteInformation(this, "**************************************************************************");

            RenderLoop.Run(Form, Frame);
        }

        /// <summary>
        /// Creates a new scene and sets it as the unique active scene
        /// </summary>
        /// <typeparam name="T">Type of scene</typeparam>
        /// <remarks>Current scenes will be removed from internal scene collection</remarks>
        public void SetScene<T>(SceneModes sceneMode = SceneModes.ForwardLigthning) where T : Scene
        {
            T scene = null;
            try
            {
                Logger.WriteInformation(this, "Game: Setting scene with the default constructor");

                scene = (T)Activator.CreateInstance(typeof(T), new object[] { this });
            }
            catch (Exception ex)
            {
                Logger.WriteError(this, $"Game: Error setting scene: {ex.Message}", ex);
            }

            SetScene(scene, sceneMode);
        }
        /// <summary>
        /// Sets the specified scene to next scene to load
        /// </summary>
        /// <param name="scene">Scene</param>
        public void SetScene(Scene scene, SceneModes sceneMode = SceneModes.ForwardLigthning)
        {
            if (scene == null)
            {
                return;
            }

            scene.SetRenderMode(sceneMode);
            scene.Order = 1;
            nextScene = scene;
        }
        /// <summary>
        /// Unloads the current scenes and loads the specified scene
        /// </summary>
        /// <param name="sceneToLoad">Scene to load</param>
        private void ChangeScene(Scene sceneToLoad)
        {
            //Deactivate scenes
            scenes.ForEach(s => s.Active = false);

            //Copy collection for disposing
            List<Scene> toDispose = new List<Scene>(scenes);

            //Clear scene collection
            scenes.Clear();

            toDispose.ForEach(s => s.Dispose());
            toDispose.Clear();

            Task.WhenAll(StartScene(sceneToLoad));

            scenes.Add(sceneToLoad);
            scenes.Sort(
                delegate (Scene p1, Scene p2)
                {
                    return p2.Order.CompareTo(p1.Order);
                });
        }
        /// <summary>
        /// Adds a scene to the internal scene collection
        /// </summary>
        /// <param name="scene">New scene</param>
        private async Task StartScene(Scene scene)
        {
            Logger.WriteInformation(this, "Game: Begin StartScene");

            try
            {
                scene.Active = false;

                Logger.WriteInformation(this, "Scene: Initialize start");
                await scene.Initialize();
                Logger.WriteInformation(this, "Scene: Initialize end");

                scene.Active = true;
            }
            catch (Exception ex)
            {
                Logger.WriteError(this, $"Scene: Initialize error: {ex.Message}", ex);

                throw;
            }

            Logger.WriteInformation(this, "Game: End StartScene");
        }

        /// <summary>
        /// Report progress callback
        /// </summary>
        /// <param name="value">Progress value from 0.0f to 1.0f</param>
        public void ReportProgress(LoadResourceProgress value)
        {
            var activeScene = scenes.FirstOrDefault(s => s.Active);
            activeScene?.OnReportProgress(value);
        }

        /// <summary>
        /// Executes a list of resource load tasks
        /// </summary>
        /// <typeparam name="T">Response type</typeparam>
        /// <param name="scene">Scene</param>
        /// <param name="taskGroup">Resource load tasks</param>
        /// <param name="callback">Callback</param>
        /// <returns>Returns true when the load executes. When another load task is running, returns false.</returns>
        internal async Task<bool> LoadResourcesAsync<T>(Scene scene, LoadResourceGroup<T> taskGroup, Action<LoadResourcesResult<T>> callback = null)
        {
            bool res = false;

            while (!res)
            {
                res = await InternalLoadResourcesAsync(scene, taskGroup, callback);

                if (res) break;

                await Task.Delay(100);
            }

            return res;
        }
        /// <summary>
        /// Executes a list of resource load tasks
        /// </summary>
        /// <param name="scene">Scene</param>
        /// <param name="taskGroup">Resource load tasks</param>
        /// <param name="callback">Callback</param>
        /// <returns>Returns true when the load executes. When another load task is running, returns false.</returns>
        internal async Task<bool> LoadResourcesAsync(Scene scene, LoadResourceGroup taskGroup, Action<LoadResourcesResult> callback = null)
        {
            bool res = false;

            while (!res)
            {
                res = await InternalLoadResourcesAsync(scene, taskGroup, callback);

                if (res) break;

                await Task.Delay(100);
            }

            return res;
        }
        /// <summary>
        /// Executes a list of resource load tasks
        /// </summary>
        /// <typeparam name="T">Response type</typeparam>
        /// <param name="scene">Scene</param>
        /// <param name="taskGroup">Resource load tasks</param>
        /// <param name="callback">Callback</param>
        /// <returns>Returns true when the load executes. When another load task is running, returns false.</returns>
        private async Task<bool> InternalLoadResourcesAsync<T>(Scene scene, LoadResourceGroup<T> taskGroup, Action<LoadResourcesResult<T>> callback = null)
        {
            if (ResourceLoadRuning)
            {
                return false;
            }

            ResourceLoadRuning = true;

            List<TaskResult<T>> loadResult = new List<TaskResult<T>>();

            try
            {
                var taskList = taskGroup.Tasks.ToList();

                int totalTasks = taskList.Count;
                int currentTask = 0;
                while (taskList.Any())
                {
                    var t = await Task.WhenAny(taskList);

                    taskList.Remove(t);

                    bool completedOk = t.Status == TaskStatus.RanToCompletion;

                    TaskResult<T> res = new TaskResult<T>
                    {
                        Completed = completedOk,
                        Exception = t.Exception, // Store the excetion
                        Result = completedOk ? (await t) : default, // Avoid throwing the exception now
                    };

                    loadResult.Add(res);

                    Progress?.Report(new LoadResourceProgress { Id = taskGroup.Id, Progress = ++currentTask / (float)totalTasks });
                }

                IntegrateResources(taskGroup.Id, scene);
            }
            finally
            {
                ResourceLoadRuning = false;

                var res = new LoadResourcesResult<T>
                {
                    Results = loadResult,
                };

                if (callback != null)
                {
                    callback.Invoke(res);
                }
                else
                {
                    res.ThrowExceptions();
                }
            }

            return true;
        }
        /// <summary>
        /// Executes a list of resource load tasks
        /// </summary>
        /// <param name="scene">Scene</param>
        /// <param name="taskGroup">Resource load tasks</param>
        /// <param name="callback">Callback</param>
        /// <returns>Returns true when the load executes. When another load task is running, returns false.</returns>
        private async Task<bool> InternalLoadResourcesAsync(Scene scene, LoadResourceGroup taskGroup, Action<LoadResourcesResult> callback = null)
        {
            if (ResourceLoadRuning)
            {
                return false;
            }

            ResourceLoadRuning = true;

            List<TaskResult> loadResult = new List<TaskResult>();

            try
            {
                var taskList = taskGroup.Tasks.ToList();

                int totalTasks = taskList.Count;
                int currentTask = 0;
                while (taskList.Any())
                {
                    var t = await Task.WhenAny(taskList);

                    taskList.Remove(t);

                    TaskResult res = new TaskResult
                    {
                        Completed = t.Status == TaskStatus.RanToCompletion,
                        Exception = t.Exception, // Store the excetion
                    };

                    loadResult.Add(res);

                    Progress?.Report(new LoadResourceProgress { Id = taskGroup.Id, Progress = ++currentTask / (float)totalTasks });
                }

                IntegrateResources(taskGroup.Id, scene);
            }
            finally
            {
                ResourceLoadRuning = false;

                var res = new LoadResourcesResult
                {
                    Results = loadResult,
                };

                if (callback != null)
                {
                    callback.Invoke(res);
                }
                else
                {
                    res.ThrowExceptions();
                }
            }

            return true;
        }
        /// <summary>
        /// Integrates the requested resources into the resource manager
        /// </summary>
        /// <param name="scene">Scene</param>
        private void IntegrateResources(string id, Scene scene)
        {
            try
            {
                ResourcesLoading?.Invoke(this, new GameLoadResourcesEventArgs() { Scene = scene });

                Logger.WriteInformation(this, "BufferManager: Recreating buffers");
                BufferManager.CreateBuffers(id, Progress);
                Logger.WriteInformation(this, "BufferManager: Buffers recreated");

                Logger.WriteInformation(this, "ResourceManager: Creating new resources");
                ResourceManager.CreateResources(id, Progress);
                Logger.WriteInformation(this, "ResourceManager: New resources created");

                ResourcesLoaded?.Invoke(this, new GameLoadResourcesEventArgs() { Scene = scene });
            }
            catch (Exception ex)
            {
                Logger.WriteError(this, $"ResourceManager error: {ex.Message}", ex);
            }
        }

        /// <summary>
        /// Close game
        /// </summary>
        public void Exit()
        {
            exiting = true;
        }

        /// <summary>
        /// Per frame logic
        /// </summary>
        private void Frame()
        {
            if (exiting)
            {
                Logger.WriteInformation(this, "Game exiting");
                return;
            }

            GameTime.Update();

            if (nextScene != null)
            {
                ChangeScene(nextScene);
                nextScene = null;

                return;
            }

            var activeScene = scenes.FirstOrDefault(s => s.Active);
            if (activeScene == null)
            {
                return;
            }

            Counters.FrameCount++;

            Logger.WriteInformation(this, $"##### Frame {Counters.FrameCount} Start ####");

            Stopwatch gSW = new Stopwatch();
            gSW.Start();

            FrameInput();

            FrameBegin();

            FrameSceneUpdate(activeScene);

            FrameSceneDraw(activeScene);

            FrameEnd();

            gSW.Stop();
            GameStatus.Add("TOTAL", gSW);

            LogLevel level = EvaluateTime(gSW.ElapsedMilliseconds);
            Logger.Write(level, this, $"##### Frame {Counters.FrameCount} End - {gSW.ElapsedMilliseconds} milliseconds ####");

            if (ResourceManager.HasRequests)
            {
                Logger.WriteInformation(this, "ResourceManager: Creating new resources");
                ResourceManager.CreateResources($"ResourceManager.Frame{Counters.FrameCount}", null);
                Logger.WriteInformation(this, "ResourceManager: New resources created");
            }

            Counters.FramesPerSecond++;
            Counters.FrameTime += GameTime.ElapsedSeconds;

            if (Counters.FrameTime >= 1.0f)
            {
                FrameRefreshCounters();
            }

            if (CollectGameStatus)
            {
                FrameCollectGameStatus();
            }

            GameStatus.Clear();

            Counters.ClearFrame();

            if (exiting)
            {
                //Exit form
                Form.Close();

                Logger.WriteInformation(this, "**************************************************************************");
                Logger.WriteInformation(this, "** Game closed                                                          **");
                Logger.WriteInformation(this, "**************************************************************************");
            }
        }
        /// <summary>
        /// Update input
        /// </summary>
        private void FrameInput()
        {
            try
            {
                Stopwatch pSW = new Stopwatch();
                pSW.Start();
                Input.Update(GameTime);
                pSW.Stop();
                GameStatus.Add("Input", pSW);
            }
            catch (Exception ex)
            {
                Logger.WriteError(this, $"Frame: Input Update error: {ex.Message}", ex);
            }
        }
        /// <summary>
        /// Begin frame
        /// </summary>
        private void FrameBegin()
        {
            try
            {
                Stopwatch pSW = new Stopwatch();
                pSW.Start();
                Graphics.Begin();
                pSW.Stop();
                GameStatus.Add("Begin", pSW);
            }
            catch (Exception ex)
            {
                Logger.WriteError(this, $"Frame: Graphics Begin error: {ex.Message}", ex);

                throw;
            }
        }
        /// <summary>
        /// Update scene state
        /// </summary>
        /// <param name="scene">Scene</param>
        private void FrameSceneUpdate(Scene scene)
        {
            try
            {
                Stopwatch uSW = new Stopwatch();
                uSW.Start();
                scene.Update(GameTime);
                uSW.Stop();
                GameStatus.Add($"Scene {scene}.Update", uSW);
            }
            catch (Exception ex)
            {
                Logger.WriteError(this, $"Scene: Update error: {ex.Message}", ex);
            }
        }
        /// <summary>
        /// Draw scene
        /// </summary>
        /// <param name="scene">Scene</param>
        private void FrameSceneDraw(Scene scene)
        {
            if (!BufferManager.SetVertexBuffers())
            {
                return;
            }

            try
            {
                Stopwatch dSW = new Stopwatch();
                dSW.Start();
                scene.Draw(GameTime);
                dSW.Stop();
                GameStatus.Add($"Scene {scene}.Draw", dSW);
            }
            catch (Exception ex)
            {
                Logger.WriteError(this, $"Scene: Draw error: {ex.Message}", ex);
            }
        }
        /// <summary>
        /// End frame
        /// </summary>
        private void FrameEnd()
        {
            try
            {
                Stopwatch pSW = new Stopwatch();
                pSW.Start();
                Graphics.End();
                pSW.Stop();
                GameStatus.Add("End", pSW);
            }
            catch (Exception ex)
            {
                Logger.WriteError(this, $"Frame: Graphics End error: {ex.Message}", ex);

                throw;
            }
        }
        /// <summary>
        /// Refreshes frame counters
        /// </summary>
        private void FrameRefreshCounters()
        {
            try
            {
                RuntimeText = string.Format(
                    "{0} - {1} - Frame {2} FPS: {3:000} Draw C/D: {4:00}:{5:00} Inst: {6:00} U: {7:00} S: {8}:{9}:{10} F. Time: {11:0.0000} (secs) T. Time: {12:0000} (secs) CPU: {13:0.00}%",
                    Graphics.DeviceDescription,
                    Name,
                    Counters.FrameCount,
                    Counters.FramesPerSecond,
                    Counters.DrawCallsPerFrame,
                    Counters.InstancesPerFrame,
                    Counters.MaxInstancesPerFrame,
                    Counters.UpdatesPerFrame,
                    Counters.RasterizerStateChanges, Counters.BlendStateChanges, Counters.DepthStencilStateChanges,
                    GameTime.ElapsedSeconds,
                    GameTime.TotalSeconds,
                    CPUStats.NextValue());
#if DEBUG
                Form.Text = RuntimeText;
#endif
                Counters.FramesPerSecond = 0;
                Counters.FrameTime = 0f;
            }
            catch (Exception ex)
            {
                Logger.WriteError(this, $"Frame: Refresh Counters error: {ex.Message}", ex);
            }
        }
        /// <summary>
        /// Collects frame status
        /// </summary>
        private void FrameCollectGameStatus()
        {
            try
            {
                GameStatusCollectedEventArgs e = new GameStatusCollectedEventArgs()
                {
                    Trace = GameStatus.Copy(),
                };

                GameStatusCollected?.Invoke(this, e);

                CollectGameStatus = false;
            }
            catch (Exception ex)
            {
                Logger.WriteError(this, $"Frame: Collecto Game Status error: {ex.Message}", ex);
            }
        }

        /// <summary>
        /// 
        /// </summary>
        /// <param name="frameTime"></param>
        /// <returns></returns>
        private static LogLevel EvaluateTime(long frameTime)
        {
            if (frameTime > 500) return LogLevel.Error;
            if (frameTime > 30) return LogLevel.Warning;
            else return LogLevel.Information;
        }
    }
}<|MERGE_RESOLUTION|>--- conflicted
+++ resolved
@@ -5,16 +5,12 @@
 using System.Diagnostics;
 using System.Linq;
 using System.Threading.Tasks;
-using System.Linq;
 
 namespace Engine
 {
     using Engine.Common;
     using Engine.Effects;
-<<<<<<< HEAD
-=======
     using Engine.UI;
->>>>>>> 7b8c0001
 
     /// <summary>
     /// Game class
