--- conflicted
+++ resolved
@@ -216,11 +216,8 @@
     <Compile Include="Content\BuiltInMaterials.cs" />
     <Compile Include="Content\IAnimationLoader.cs" />
     <Compile Include="Content\Persistence\Direction3.cs" />
-<<<<<<< HEAD
     <Compile Include="Content\Persistence\ColorRgba.cs" />
-=======
     <Compile Include="Content\Persistence\ColorRGBA.cs" />
->>>>>>> 1f76e791
     <Compile Include="Content\Persistence\ParticleEmitterFile.cs" />
     <Compile Include="Content\Persistence\ParticleSystemFile.cs" />
     <Compile Include="Effects\EffectDefaultTexture.cs" />
