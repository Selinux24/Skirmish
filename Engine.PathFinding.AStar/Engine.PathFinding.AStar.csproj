﻿<Project Sdk="Microsoft.NET.Sdk">

  <PropertyGroup>
    <TargetFramework>netcoreapp3.1</TargetFramework>
    <AssemblyName>Engine.PathFinding.AStar</AssemblyName>
    <RootNamespace>Engine.PathFinding.AStar</RootNamespace>
    <SignAssembly>true</SignAssembly>
    <AssemblyOriginatorKeyFile>Engine.PathFinding.AStar.snk</AssemblyOriginatorKeyFile>
    <Platforms>AnyCPU;x64;x86</Platforms>
    <PackageIconUrl />
  </PropertyGroup>

  <PropertyGroup Condition="'$(Configuration)|$(Platform)'=='Release|AnyCPU'">
    <CodeAnalysisRuleSet>Engine.PathFinding.AStar.ruleset</CodeAnalysisRuleSet>
  </PropertyGroup>

  <PropertyGroup Condition="'$(Configuration)|$(Platform)'=='Release|x86'">
    <CodeAnalysisRuleSet>Engine.PathFinding.AStar.ruleset</CodeAnalysisRuleSet>
  </PropertyGroup>

  <PropertyGroup Condition="'$(Configuration)|$(Platform)'=='Release|x64'">
    <CodeAnalysisRuleSet>Engine.PathFinding.AStar.ruleset</CodeAnalysisRuleSet>
  </PropertyGroup>

  <PropertyGroup Condition="'$(Configuration)|$(Platform)'=='Debug|AnyCPU'">
    <CodeAnalysisRuleSet>Engine.PathFinding.AStar.ruleset</CodeAnalysisRuleSet>
  </PropertyGroup>

  <PropertyGroup Condition="'$(Configuration)|$(Platform)'=='Debug|x86'">
    <CodeAnalysisRuleSet>Engine.PathFinding.AStar.ruleset</CodeAnalysisRuleSet>
  </PropertyGroup>

  <PropertyGroup Condition="'$(Configuration)|$(Platform)'=='Debug|x64'">
    <CodeAnalysisRuleSet>Engine.PathFinding.AStar.ruleset</CodeAnalysisRuleSet>
  </PropertyGroup>
<<<<<<< HEAD

=======
  <PropertyGroup>
    <RunPostBuildEvent>OnBuildSuccess</RunPostBuildEvent>
  </PropertyGroup>
  <PropertyGroup>
    <ApplicationIcon>engine.ico</ApplicationIcon>
  </PropertyGroup>
  <PropertyGroup>
    <SignAssembly>true</SignAssembly>
  </PropertyGroup>
  <PropertyGroup>
    <AssemblyOriginatorKeyFile>Engine.PathFinding.AStar.snk</AssemblyOriginatorKeyFile>
  </PropertyGroup>
  <ItemGroup>
    <Reference Include="SharpDX, Version=4.2.0.0, Culture=neutral, PublicKeyToken=b4dcf0f35e5521f1, processorArchitecture=MSIL">
      <HintPath>..\packages\SharpDX.4.2.0\lib\net45\SharpDX.dll</HintPath>
    </Reference>
    <Reference Include="SharpDX.Mathematics, Version=4.2.0.0, Culture=neutral, PublicKeyToken=b4dcf0f35e5521f1, processorArchitecture=MSIL">
      <HintPath>..\packages\SharpDX.Mathematics.4.2.0\lib\net45\SharpDX.Mathematics.dll</HintPath>
    </Reference>
    <Reference Include="System" />
    <Reference Include="System.Drawing" />
  </ItemGroup>
  <ItemGroup>
    <Compile Include="AStarQuery.cs" />
    <Compile Include="AStarQueryData.cs" />
    <Compile Include="Grid.cs" />
    <Compile Include="GridAgentType.cs" />
    <Compile Include="GridCollisionInfo.cs" />
    <Compile Include="GridGenerationSettings.cs" />
    <Compile Include="GridInput.cs" />
    <Compile Include="GridNode.cs" />
    <Compile Include="GridNodeStates.cs" />
    <Compile Include="PriorityDictionary.cs" />
    <Compile Include="PriorityDictionaryItem.cs" />
    <Compile Include="Properties\AssemblyInfo.cs" />
    <Compile Include="Properties\Resources.Designer.cs">
      <AutoGen>True</AutoGen>
      <DesignTime>True</DesignTime>
      <DependentUpon>Resources.resx</DependentUpon>
    </Compile>
  </ItemGroup>
  <ItemGroup>
    <EmbeddedResource Include="Properties\Resources.resx">
      <Generator>ResXFileCodeGenerator</Generator>
      <SubType>Designer</SubType>
      <LastGenOutput>Resources.Designer.cs</LastGenOutput>
    </EmbeddedResource>
    <None Include="Engine.PathFinding.AStar.ruleset" />
    <None Include="Engine.PathFinding.AStar.snk" />
    <None Include="packages.config" />
  </ItemGroup>
  <ItemGroup>
    <AdditionalFiles Include="..\.sonarlint\selinux24_skirmish_dev\CSharp\SonarLint.xml">
      <Link>SonarLint.xml</Link>
    </AdditionalFiles>
    <Content Include="engine.ico" />
  </ItemGroup>
>>>>>>> e6c0573d
  <ItemGroup>
    <ProjectReference Include="..\Engine\Engine.csproj" />
  </ItemGroup>

</Project><|MERGE_RESOLUTION|>--- conflicted
+++ resolved
@@ -8,92 +8,38 @@
     <AssemblyOriginatorKeyFile>Engine.PathFinding.AStar.snk</AssemblyOriginatorKeyFile>
     <Platforms>AnyCPU;x64;x86</Platforms>
     <PackageIconUrl />
+    <CodeAnalysisRuleSet>..\.sonarlint\selinux24_skirmish_devcsharp.ruleset</CodeAnalysisRuleSet>
+    <SonarQubeTestProject>False</SonarQubeTestProject>
   </PropertyGroup>
 
   <PropertyGroup Condition="'$(Configuration)|$(Platform)'=='Release|AnyCPU'">
-    <CodeAnalysisRuleSet>Engine.PathFinding.AStar.ruleset</CodeAnalysisRuleSet>
+    <CodeAnalysisRuleSet>..\.sonarlint\selinux24_skirmish_devcsharp.ruleset</CodeAnalysisRuleSet>
   </PropertyGroup>
 
   <PropertyGroup Condition="'$(Configuration)|$(Platform)'=='Release|x86'">
-    <CodeAnalysisRuleSet>Engine.PathFinding.AStar.ruleset</CodeAnalysisRuleSet>
+    <CodeAnalysisRuleSet>..\.sonarlint\selinux24_skirmish_devcsharp.ruleset</CodeAnalysisRuleSet>
   </PropertyGroup>
 
   <PropertyGroup Condition="'$(Configuration)|$(Platform)'=='Release|x64'">
-    <CodeAnalysisRuleSet>Engine.PathFinding.AStar.ruleset</CodeAnalysisRuleSet>
+    <CodeAnalysisRuleSet>..\.sonarlint\selinux24_skirmish_devcsharp.ruleset</CodeAnalysisRuleSet>
   </PropertyGroup>
 
   <PropertyGroup Condition="'$(Configuration)|$(Platform)'=='Debug|AnyCPU'">
-    <CodeAnalysisRuleSet>Engine.PathFinding.AStar.ruleset</CodeAnalysisRuleSet>
+    <CodeAnalysisRuleSet>..\.sonarlint\selinux24_skirmish_devcsharp.ruleset</CodeAnalysisRuleSet>
   </PropertyGroup>
 
   <PropertyGroup Condition="'$(Configuration)|$(Platform)'=='Debug|x86'">
-    <CodeAnalysisRuleSet>Engine.PathFinding.AStar.ruleset</CodeAnalysisRuleSet>
+    <CodeAnalysisRuleSet>..\.sonarlint\selinux24_skirmish_devcsharp.ruleset</CodeAnalysisRuleSet>
   </PropertyGroup>
 
   <PropertyGroup Condition="'$(Configuration)|$(Platform)'=='Debug|x64'">
-    <CodeAnalysisRuleSet>Engine.PathFinding.AStar.ruleset</CodeAnalysisRuleSet>
+    <CodeAnalysisRuleSet>..\.sonarlint\selinux24_skirmish_devcsharp.ruleset</CodeAnalysisRuleSet>
   </PropertyGroup>
-<<<<<<< HEAD
 
-=======
-  <PropertyGroup>
-    <RunPostBuildEvent>OnBuildSuccess</RunPostBuildEvent>
-  </PropertyGroup>
-  <PropertyGroup>
-    <ApplicationIcon>engine.ico</ApplicationIcon>
-  </PropertyGroup>
-  <PropertyGroup>
-    <SignAssembly>true</SignAssembly>
-  </PropertyGroup>
-  <PropertyGroup>
-    <AssemblyOriginatorKeyFile>Engine.PathFinding.AStar.snk</AssemblyOriginatorKeyFile>
-  </PropertyGroup>
   <ItemGroup>
-    <Reference Include="SharpDX, Version=4.2.0.0, Culture=neutral, PublicKeyToken=b4dcf0f35e5521f1, processorArchitecture=MSIL">
-      <HintPath>..\packages\SharpDX.4.2.0\lib\net45\SharpDX.dll</HintPath>
-    </Reference>
-    <Reference Include="SharpDX.Mathematics, Version=4.2.0.0, Culture=neutral, PublicKeyToken=b4dcf0f35e5521f1, processorArchitecture=MSIL">
-      <HintPath>..\packages\SharpDX.Mathematics.4.2.0\lib\net45\SharpDX.Mathematics.dll</HintPath>
-    </Reference>
-    <Reference Include="System" />
-    <Reference Include="System.Drawing" />
+    <AdditionalFiles Include="..\.sonarlint\selinux24_skirmish_dev\CSharp\SonarLint.xml" Link="SonarLint.xml" />
   </ItemGroup>
-  <ItemGroup>
-    <Compile Include="AStarQuery.cs" />
-    <Compile Include="AStarQueryData.cs" />
-    <Compile Include="Grid.cs" />
-    <Compile Include="GridAgentType.cs" />
-    <Compile Include="GridCollisionInfo.cs" />
-    <Compile Include="GridGenerationSettings.cs" />
-    <Compile Include="GridInput.cs" />
-    <Compile Include="GridNode.cs" />
-    <Compile Include="GridNodeStates.cs" />
-    <Compile Include="PriorityDictionary.cs" />
-    <Compile Include="PriorityDictionaryItem.cs" />
-    <Compile Include="Properties\AssemblyInfo.cs" />
-    <Compile Include="Properties\Resources.Designer.cs">
-      <AutoGen>True</AutoGen>
-      <DesignTime>True</DesignTime>
-      <DependentUpon>Resources.resx</DependentUpon>
-    </Compile>
-  </ItemGroup>
-  <ItemGroup>
-    <EmbeddedResource Include="Properties\Resources.resx">
-      <Generator>ResXFileCodeGenerator</Generator>
-      <SubType>Designer</SubType>
-      <LastGenOutput>Resources.Designer.cs</LastGenOutput>
-    </EmbeddedResource>
-    <None Include="Engine.PathFinding.AStar.ruleset" />
-    <None Include="Engine.PathFinding.AStar.snk" />
-    <None Include="packages.config" />
-  </ItemGroup>
-  <ItemGroup>
-    <AdditionalFiles Include="..\.sonarlint\selinux24_skirmish_dev\CSharp\SonarLint.xml">
-      <Link>SonarLint.xml</Link>
-    </AdditionalFiles>
-    <Content Include="engine.ico" />
-  </ItemGroup>
->>>>>>> e6c0573d
+
   <ItemGroup>
     <ProjectReference Include="..\Engine\Engine.csproj" />
   </ItemGroup>
